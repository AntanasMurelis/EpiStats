{
    "input_path": "./curated_labels/bladder_control_curated_segmentation.tif",
    "output_path": "./run_euler/outputs/output",
    "tissue": "bladder",
    "erosion_iters": 6,
    "dilation_iters": 8,
    "smoothing_iters": 10,
    "voxel_size": [0.21, 0.21, 0.39],
    "num_2D_slices": 50,
    "mesh_format": "stl",
<<<<<<< HEAD
    "max_workers": 4,
    "features": ["area", "volume", "elongation_and_axes", "neighbors", "contact_area", "2D_statistics", "2D_statistics_principal_axis"],
=======
    "max_workers": 8,
    "features": ["area", "volume", "elongation_and_axes", "neighbors", "contact_area"],
>>>>>>> 5fa57d86
    "load_from_cache": false
}
<|MERGE_RESOLUTION|>--- conflicted
+++ resolved
@@ -8,12 +8,7 @@
     "voxel_size": [0.21, 0.21, 0.39],
     "num_2D_slices": 50,
     "mesh_format": "stl",
-<<<<<<< HEAD
-    "max_workers": 4,
+    "max_workers": 8,
     "features": ["area", "volume", "elongation_and_axes", "neighbors", "contact_area", "2D_statistics", "2D_statistics_principal_axis"],
-=======
-    "max_workers": 8,
-    "features": ["area", "volume", "elongation_and_axes", "neighbors", "contact_area"],
->>>>>>> 5fa57d86
     "load_from_cache": false
 }
